import json
from mock import Mock, MagicMock
import unittest

from xmodule.open_ended_grading_classes.self_assessment_module import SelfAssessmentModule
from xmodule.modulestore import Location
from lxml import etree

from . import test_system

import test_util_open_ended


class SelfAssessmentTest(unittest.TestCase):
    rubric = '''<rubric><rubric>
        <category>
        <description>Response Quality</description>
        <option>The response is not a satisfactory answer to the question.  It either fails to address the question or does so in a limited way, with no evidence of higher-order thinking.</option>
        </category>
         </rubric></rubric>'''

    prompt = etree.XML("<prompt>This is sample prompt text.</prompt>")
    definition = {'rubric': rubric,
                  'prompt': prompt,
                  'submitmessage': 'Shall we submit now?',
                  'hintprompt': 'Consider this...',
    }

    location = Location(["i4x", "edX", "sa_test", "selfassessment",
                         "SampleQuestion"])

    descriptor = Mock()

    def setUp(self):
        state = json.dumps({'student_answers': ["Answer 1", "answer 2", "answer 3"],
                            'scores': [0, 1],
                            'hints': ['o hai'],
                            'state': SelfAssessmentModule.INITIAL,
                            'attempts': 2})

        static_data = {
            'max_attempts': 10,
            'rubric': etree.XML(self.rubric),
            'prompt': self.prompt,
            'max_score': 1,
            'display_name': "Name",
            'accept_file_upload': False,
            'close_date': None,
            's3_interface': test_util_open_ended.S3_INTERFACE,
            'open_ended_grading_interface': test_util_open_ended.OPEN_ENDED_GRADING_INTERFACE,
            'skip_basic_checks': False,
        }

        self.module = SelfAssessmentModule(test_system(), self.location,
<<<<<<< HEAD
                                      self.definition,
                                      self.descriptor,
                                      static_data)
=======
                                           self.definition, self.descriptor,
                                           static_data,
                                           state, metadata=self.metadata)
>>>>>>> 0b2226b0

    def test_get_html(self):
        html = self.module.get_html(self.module.system)
        self.assertTrue("This is sample prompt text" in html)

    def test_self_assessment_flow(self):
        responses = {'assessment': '0', 'score_list[]': ['0', '0']}

        def get_fake_item(name):
            return responses[name]

        def get_data_for_location(self, location, student):
            return {
                'count_graded': 0,
                'count_required': 0,
                'student_sub_count': 0,
            }

        mock_query_dict = MagicMock()
        mock_query_dict.__getitem__.side_effect = get_fake_item
        mock_query_dict.getlist = get_fake_item

        self.module.peer_gs.get_data_for_location = get_data_for_location

        self.assertEqual(self.module.get_score()['score'], 0)

        self.module.save_answer({'student_answer': "I am an answer"},
                                self.module.system)
        self.assertEqual(self.module.child_state, self.module.ASSESSING)

        self.module.save_assessment(mock_query_dict, self.module.system)
        self.assertEqual(self.module.child_state, self.module.DONE)

        d = self.module.reset({})
        self.assertTrue(d['success'])
        self.assertEqual(self.module.child_state, self.module.INITIAL)

        # if we now assess as right, skip the REQUEST_HINT state
        self.module.save_answer({'student_answer': 'answer 4'},
                                self.module.system)
        responses['assessment'] = '1'
        self.module.save_assessment(mock_query_dict, self.module.system)
        self.assertEqual(self.module.child_state, self.module.DONE)<|MERGE_RESOLUTION|>--- conflicted
+++ resolved
@@ -52,15 +52,9 @@
         }
 
         self.module = SelfAssessmentModule(test_system(), self.location,
-<<<<<<< HEAD
-                                      self.definition,
-                                      self.descriptor,
-                                      static_data)
-=======
-                                           self.definition, self.descriptor,
-                                           static_data,
-                                           state, metadata=self.metadata)
->>>>>>> 0b2226b0
+                                           self.definition,
+                                           self.descriptor,
+                                           static_data)
 
     def test_get_html(self):
         html = self.module.get_html(self.module.system)
