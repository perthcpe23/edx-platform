"""
Django module container for classes and operations related to the "Course Module" content type
"""


import json
import logging
from datetime import datetime, timedelta
from io import BytesIO

import dateutil.parser
import requests
from django.conf import settings
from django.core.validators import validate_email
from lazy import lazy
from lxml import etree
from path import Path as path
from pytz import utc
from xblock.fields import Boolean, Dict, Float, Integer, List, Scope, String

from openedx.core.djangoapps.site_configuration import helpers as configuration_helpers  # lint-amnesty, pylint: disable=unused-import
from openedx.core.djangoapps.video_pipeline.models import VideoUploadsEnabledByDefault
from openedx.core.lib.license import LicenseMixin
from openedx.core.lib.teams_config import TeamsConfig, DEFAULT_COURSE_RUN_MAX_TEAM_SIZE  # lint-amnesty, pylint: disable=unused-import
from xmodule import course_metadata_utils
from xmodule.course_metadata_utils import DEFAULT_GRADING_POLICY, DEFAULT_START_DATE
from xmodule.graders import grader_from_conf
from xmodule.seq_module import SequenceBlock
from xmodule.tabs import CourseTabList, InvalidTabsException

from .fields import Date

log = logging.getLogger(__name__)

# Make '_' a no-op so we can scrape strings. Using lambda instead of
#  `django.utils.translation.ugettext_noop` because Django cannot be imported in this file
_ = lambda text: text

CATALOG_VISIBILITY_CATALOG_AND_ABOUT = "both"
CATALOG_VISIBILITY_ABOUT = "about"
CATALOG_VISIBILITY_NONE = "none"

DEFAULT_COURSE_VISIBILITY_IN_CATALOG = getattr(
    settings,
    'DEFAULT_COURSE_VISIBILITY_IN_CATALOG',
    'both'
)

DEFAULT_MOBILE_AVAILABLE = getattr(settings, 'DEFAULT_MOBILE_AVAILABLE', False)
# Note: updating assets does not have settings defined, so using `getattr`.
EXAM_SETTINGS_HTML_VIEW_ENABLED = getattr(settings, 'FEATURES', {}).get('ENABLE_EXAM_SETTINGS_HTML_VIEW', False)
SPECIAL_EXAMS_ENABLED = getattr(settings, 'FEATURES', {}).get('ENABLE_SPECIAL_EXAMS', False)

COURSE_VISIBILITY_PRIVATE = 'private'
COURSE_VISIBILITY_PUBLIC_OUTLINE = 'public_outline'
COURSE_VISIBILITY_PUBLIC = 'public'


class StringOrDate(Date):  # lint-amnesty, pylint: disable=missing-class-docstring
    def from_json(self, value):  # lint-amnesty, pylint: disable=arguments-differ
        """
        Parse an optional metadata key containing a time or a string:
        if present, assume it's a string if it doesn't parse.
        """
        try:
            result = super().from_json(value)
        except ValueError:
            return value
        if result is None:
            return value
        else:
            return result

    def to_json(self, value):
        """
        Convert a time struct or string to a string.
        """
        try:
            result = super().to_json(value)
        except:  # lint-amnesty, pylint: disable=bare-except
            return value
        if result is None:
            return value
        else:
            return result


class EmailString(String):
    """
    Parse String with email validation
    """
    def from_json(self, value):
        if value:
            validate_email(value)
            return value
        else:
            return None


edx_xml_parser = etree.XMLParser(dtd_validation=False, load_dtd=False,
                                 remove_comments=True, remove_blank_text=True)

_cached_toc = {}


class Textbook:  # lint-amnesty, pylint: disable=missing-class-docstring,eq-without-hash
    def __init__(self, title, book_url):
        self.title = title
        self.book_url = book_url

    @lazy
    def start_page(self):
        return int(self.table_of_contents[0].attrib['page'])

    @lazy
    def end_page(self):  # lint-amnesty, pylint: disable=missing-function-docstring
        # The last page should be the last element in the table of contents,
        # but it may be nested. So recurse all the way down the last element
        last_el = self.table_of_contents[-1]
        while last_el.getchildren():
            last_el = last_el[-1]

        return int(last_el.attrib['page'])

    @lazy
    def table_of_contents(self):
        """
        Accesses the textbook's table of contents (default name "toc.xml") at the URL self.book_url

        Returns XML tree representation of the table of contents
        """
        toc_url = self.book_url + 'toc.xml'

        # cdodge: I've added this caching of TOC because in Mongo-backed instances (but not Filesystem stores)
        # course modules have a very short lifespan and are constantly being created and torn down.
        # Since this module in the __init__() method does a synchronous call to AWS to get the TOC
        # this is causing a big performance problem. So let's be a bit smarter about this and cache
        # each fetch and store in-mem for 10 minutes.
        # NOTE: I have to get this onto sandbox ASAP as we're having runtime failures. I'd like to swing back and
        # rewrite to use the traditional Django in-memory cache.
        try:
            # see if we already fetched this
            if toc_url in _cached_toc:
                (table_of_contents, timestamp) = _cached_toc[toc_url]
                age = datetime.now(utc) - timestamp
                # expire every 10 minutes
                if age.seconds < 600:
                    return table_of_contents
        except Exception as err:  # lint-amnesty, pylint: disable=broad-except
            pass

        # Get the table of contents from S3
        log.info("Retrieving textbook table of contents from %s", toc_url)
        try:
            r = requests.get(toc_url)
        except Exception as err:
            msg = f'Error {err}: Unable to retrieve textbook table of contents at {toc_url}'
            log.error(msg)
            raise Exception(msg)  # lint-amnesty, pylint: disable=raise-missing-from

        # TOC is XML. Parse it
        try:
            table_of_contents = etree.fromstring(r.text)
        except Exception as err:
            msg = f'Error {err}: Unable to parse XML for textbook table of contents at {toc_url}'
            log.error(msg)
            raise Exception(msg)  # lint-amnesty, pylint: disable=raise-missing-from

        return table_of_contents

    def __eq__(self, other):
        return (self.title == other.title and
                self.book_url == other.book_url)

    def __ne__(self, other):
        return not self == other


class TextbookList(List):  # lint-amnesty, pylint: disable=missing-class-docstring
    def from_json(self, values):  # lint-amnesty, pylint: disable=arguments-differ
        textbooks = []
        for title, book_url in values:
            try:
                textbooks.append(Textbook(title, book_url))
            except:  # lint-amnesty, pylint: disable=bare-except
                # If we can't get to S3 (e.g. on a train with no internet), don't break
                # the rest of the courseware.
                log.exception(f"Couldn't load textbook ({title}, {book_url})")
                continue

        return textbooks

    def to_json(self, values):  # lint-amnesty, pylint: disable=arguments-differ
        json_data = []
        for val in values:
            if isinstance(val, Textbook):
                json_data.append((val.title, val.book_url))
            elif isinstance(val, tuple):
                json_data.append(val)
            else:
                continue
        return json_data


class ProctoringProvider(String):
    """
    ProctoringProvider field, which includes validation of the provider
    and default that pulls from edx platform settings.
    """
    def from_json(self, value):
        """
        Return ProctoringProvider as full featured Python type. Perform validation on the provider
        and include any inherited values from the platform default.
        """
        errors = []
        value = super().from_json(value)

        provider_errors = self._validate_proctoring_provider(value)
        errors.extend(provider_errors)

        if errors:
            raise ValueError(errors)

        value = self._get_proctoring_value(value)

        return value

    def _get_proctoring_value(self, value):
        """
        Return a proctoring value that includes any inherited attributes from the platform defaults
        for the provider.
        """
        # if provider is missing from the value, return the default
        if value is None:
            return self.default

        return value

    def _validate_proctoring_provider(self, value):
        """
        Validate the value for the proctoring provider. If the proctoring provider value is
        specified, and it is not one of the providers configured at the platform level, return
        a list of error messages to the caller.
        """
        errors = []

        available_providers = get_available_providers()

        if value is not None and value not in available_providers:
            errors.append(
                _('The selected proctoring provider, {proctoring_provider}, is not a valid provider. '
                    'Please select from one of {available_providers}.')
                .format(
                    proctoring_provider=value,
                    available_providers=available_providers
                )
            )

        return errors

    @property
    def default(self):
        """
        Return default value for ProctoringProvider.
        """
        default = super().default

        proctoring_backend_settings = getattr(settings, 'PROCTORING_BACKENDS', None)

        if proctoring_backend_settings:
            return proctoring_backend_settings.get('DEFAULT', None)

        return default


def get_available_providers():  # lint-amnesty, pylint: disable=missing-function-docstring
    proctoring_backend_settings = getattr(
        settings,
        'PROCTORING_BACKENDS',
        {}
    )

    available_providers = [provider for provider in proctoring_backend_settings if provider != 'DEFAULT']
    available_providers.sort()
    return available_providers


class TeamsConfigField(Dict):
    """
    XBlock field for teams configuration, including definitions for teamsets.

    Serializes to JSON dictionary.
    """
    _default = TeamsConfig({})

    def from_json(self, value):
        """
        Return a TeamsConfig instance from a dict.
        """
        return TeamsConfig(value)

    def to_json(self, value):
        """
        Convert a TeamsConfig instance back to a dict.

        If we have the data that was used to build the TeamsConfig instance,
        return that instead of `value.cleaned_data`, thus preserving the
        data in the form that the user entered it.
        """
        if value.source_data is not None:
            return value.source_data
        return value.cleaned_data


class CourseFields:  # lint-amnesty, pylint: disable=missing-class-docstring
    lti_passports = List(
        display_name=_("LTI Passports"),
        help=_('Enter the passports for course LTI tools in the following format: "id:client_key:client_secret".'),
        scope=Scope.settings
    )
    textbooks = TextbookList(
        help=_("List of Textbook objects with (title, url) for textbooks used in this course"),
        default=[],
        scope=Scope.content
    )

    wiki_slug = String(help=_("Slug that points to the wiki for this course"), scope=Scope.content)
    enrollment_start = Date(help=_("Date that enrollment for this class is opened"), scope=Scope.settings)
    enrollment_end = Date(help=_("Date that enrollment for this class is closed"), scope=Scope.settings)
    start = Date(
        help=_("Start time when this module is visible"),
        default=DEFAULT_START_DATE,
        scope=Scope.settings
    )
    end = Date(help=_("Date that this class ends"), scope=Scope.settings)
    certificate_available_date = Date(
        help=_("Date that certificates become available to learners"),
        scope=Scope.content
    )
    cosmetic_display_price = Integer(
        display_name=_("Cosmetic Course Display Price"),
        help=_(
            "The cost displayed to students for enrolling in the course. If a paid course registration price is "
            "set by an administrator in the database, that price will be displayed instead of this one."
        ),
        default=0,
        scope=Scope.settings,
    )
    advertised_start = String(
        display_name=_("Course Advertised Start"),
        help=_(
            "Enter the text that you want to use as the advertised starting time frame for the course, "
            "such as \"Winter 2018\". If you enter null for this value, the start date that you have set "
            "for this course is used."
        ),
        scope=Scope.settings
    )
    pre_requisite_courses = List(
        display_name=_("Pre-Requisite Courses"),
        help=_("Pre-Requisite Course key if this course has a pre-requisite course"),
        scope=Scope.settings
    )
    grading_policy = Dict(
        help=_("Grading policy definition for this class"),
        default=DEFAULT_GRADING_POLICY,
        scope=Scope.content
    )
    show_calculator = Boolean(
        display_name=_("Show Calculator"),
        help=_("Enter true or false. When true, students can see the calculator in the course."),
        default=False,
        scope=Scope.settings
    )
    display_name = String(
        help=_("Enter the name of the course as it should appear in the course list."),
        default="Empty",
        display_name=_("Course Display Name"),
        scope=Scope.settings,
    )
    course_edit_method = String(
        display_name=_("Course Editor"),
        help=_('Enter the method by which this course is edited ("XML" or "Studio").'),
        default="Studio",
        scope=Scope.settings,
        deprecated=True  # Deprecated because someone would not edit this value within Studio.
    )
    tabs = CourseTabList(help="List of tabs to enable in this course", scope=Scope.settings, default=[])
    end_of_course_survey_url = String(
        display_name=_("Course Survey URL"),
        help=_("Enter the URL for the end-of-course survey. If your course does not have a survey, enter null."),
        scope=Scope.settings,
        deprecated=True  # We wish to remove this entirely, TNL-3399
    )
    discussion_blackouts = List(
        display_name=_("Discussion Blackout Dates"),
        help=_(
            'Enter pairs of dates between which students cannot post to discussion forums. Inside the provided '
            'brackets, enter an additional set of square brackets surrounding each pair of dates you add. '
            'Format each pair of dates as ["YYYY-MM-DD", "YYYY-MM-DD"]. To specify times as well as dates, '
            'format each pair as ["YYYY-MM-DDTHH:MM", "YYYY-MM-DDTHH:MM"]. Be sure to include the "T" between '
            'the date and time. For example, an entry defining two blackout periods looks like this, including '
            'the outer pair of square brackets: [["2015-09-15", "2015-09-21"], ["2015-10-01", "2015-10-08"]] '
        ),
        scope=Scope.settings
    )
    discussion_topics = Dict(
        display_name=_("Discussion Topic Mapping"),
        help=_(
            'Enter discussion categories in the following format: "CategoryName": '
            '{"id": "i4x-InstitutionName-CourseNumber-course-CourseRun"}. For example, one discussion '
            'category may be "Lydian Mode": {"id": "i4x-UniversityX-MUS101-course-2015_T1"}. The "id" '
            'value for each category must be unique. In "id" values, the only special characters that are '
            'supported are underscore, hyphen, and period. You can also specify a category as the default '
            'for new posts in the Discussion page by setting its "default" attribute to true. For example, '
            '"Lydian Mode": {"id": "i4x-UniversityX-MUS101-course-2015_T1", "default": true}.'

        ),
        scope=Scope.settings
    )
    discussion_sort_alpha = Boolean(
        display_name=_("Discussion Sorting Alphabetical"),
        scope=Scope.settings, default=False,
        help=_(
            "Enter true or false. If true, discussion categories and subcategories are sorted alphabetically. "
            "If false, they are sorted chronologically by creation date and time."
        )
    )
    announcement = Date(
        display_name=_("Course Announcement Date"),
        help=_("Enter the date to announce your course."),
        scope=Scope.settings
    )
    cohort_config = Dict(
        display_name=_("Cohort Configuration"),
        help=_(
            "Enter policy keys and values to enable the cohort feature, define automated student assignment to "
            "groups, or identify any course-wide discussion topics as private to cohort members."
        ),
        scope=Scope.settings
    )
    is_new = Boolean(
        display_name=_("Course Is New"),
        help=_(
            "Enter true or false. If true, the course appears in the list of new courses, and a New! "
            "badge temporarily appears next to the course image."
        ),
        scope=Scope.settings
    )
    mobile_available = Boolean(
        display_name=_("Mobile Course Available"),
        help=_("Enter true or false. If true, the course will be available to mobile devices."),
        default=DEFAULT_MOBILE_AVAILABLE,
        scope=Scope.settings
    )
    video_upload_pipeline = Dict(
        display_name=_("Video Upload Credentials"),
        help=_("Enter the unique identifier for your course's video files provided by edX."),
        scope=Scope.settings
    )
    no_grade = Boolean(
        display_name=_("Course Not Graded"),
        help=_("Enter true or false. If true, the course will not be graded."),
        default=False,
        scope=Scope.settings
    )
    disable_progress_graph = Boolean(
        display_name=_("Disable Progress Graph"),
        help=_("Enter true or false. If true, students cannot view the progress graph."),
        default=False,
        scope=Scope.settings
    )
    pdf_textbooks = List(
        display_name=_("PDF Textbooks"),
        help=_("List of dictionaries containing pdf_textbook configuration"), scope=Scope.settings
    )
    html_textbooks = List(
        display_name=_("HTML Textbooks"),
        help=_(
            "For HTML textbooks that appear as separate tabs in the course, enter the name of the tab (usually "
            "the title of the book) as well as the URLs and titles of each chapter in the book."
        ),
        scope=Scope.settings
    )
    remote_gradebook = Dict(
        display_name=_("Remote Gradebook"),
        help=_(
            "Enter the remote gradebook mapping. Only use this setting when "
            "REMOTE_GRADEBOOK_URL has been specified."
        ),
        scope=Scope.settings
    )
    enable_ccx = Boolean(
        # Translators: Custom Courses for edX (CCX) is an edX feature for re-using course content. CCX Coach is
        # a role created by a course Instructor to enable a person (the "Coach") to manage the custom course for
        # his students.
        display_name=_("Enable CCX"),
        help=_(
            # Translators: Custom Courses for edX (CCX) is an edX feature for re-using course content. CCX Coach is
            # a role created by a course Instructor to enable a person (the "Coach") to manage the custom course for
            # his students.
            "Allow course instructors to assign CCX Coach roles, and allow coaches to manage Custom Courses on edX."
            " When false, Custom Courses cannot be created, but existing Custom Courses will be preserved."
        ),
        default=False,
        scope=Scope.settings
    )
    ccx_connector = String(
        # Translators: Custom Courses for edX (CCX) is an edX feature for re-using course content.
        display_name=_("CCX Connector URL"),
        # Translators: Custom Courses for edX (CCX) is an edX feature for re-using course content.
        help=_(
            "URL for CCX Connector application for managing creation of CCXs. (optional)."
            " Ignored unless 'Enable CCX' is set to 'true'."
        ),
        scope=Scope.settings, default=""
    )
    allow_anonymous = Boolean(
        display_name=_("Allow Anonymous Discussion Posts"),
        help=_("Enter true or false. If true, students can create discussion posts that are anonymous to all users."),
        scope=Scope.settings, default=True
    )
    allow_anonymous_to_peers = Boolean(
        display_name=_("Allow Anonymous Discussion Posts to Peers"),
        help=_(
            "Enter true or false. If true, students can create discussion posts that are anonymous to other "
            "students. This setting does not make posts anonymous to course staff."
        ),
        scope=Scope.settings, default=False
    )
    advanced_modules = List(
        display_name=_("Advanced Module List"),
        help=_("Enter the names of the advanced modules to use in your course."),
        scope=Scope.settings
    )
    has_children = True
    info_sidebar_name = String(
        display_name=_("Course Home Sidebar Name"),
        help=_(
            "Enter the heading that you want students to see above your course handouts on the Course Home page. "
            "Your course handouts appear in the right panel of the page."
        ),
        deprecated=True,
        scope=Scope.settings, default=_('Course Handouts'))
    show_timezone = Boolean(
        help=_(
            "True if timezones should be shown on dates in the course. "
            "Deprecated in favor of due_date_display_format."
        ),
        scope=Scope.settings, default=True
    )
    due_date_display_format = String(
        display_name=_("Due Date Display Format"),
        help=_(
            "Enter the format for due dates. The default is Mon DD, YYYY. Enter \"%m-%d-%Y\" for MM-DD-YYYY, "
            "\"%d-%m-%Y\" for DD-MM-YYYY, \"%Y-%m-%d\" for YYYY-MM-DD, or \"%Y-%d-%m\" for YYYY-DD-MM."
        ),
        scope=Scope.settings, default=None
    )
    enrollment_domain = String(
        display_name=_("External Login Domain"),
        help=_("Enter the external login method students can use for the course."),
        scope=Scope.settings
    )
    certificates_show_before_end = Boolean(
        display_name=_("Certificates Downloadable Before End"),
        help=_(
            "Enter true or false. If true, students can download certificates before the course ends, if they've "
            "met certificate requirements."
        ),
        scope=Scope.settings,
        default=False,
        deprecated=True
    )

    certificates_display_behavior = String(
        display_name=_("Certificates Display Behavior"),
        help=_(
            "Enter end, early_with_info, or early_no_info. After certificate generation, students who passed see a "
            "link to their certificates on the dashboard and students who did not pass see information about the "
            "grading configuration. The default is end, which displays this certificate information to all students "
            "after the course end date. To display this certificate information to all students as soon as "
            "certificates are generated, enter early_with_info. To display only the links to passing students as "
            "soon as certificates are generated, enter early_no_info."
        ),
        scope=Scope.settings,
        default="end"
    )
    course_image = String(
        display_name=_("Course About Page Image"),
        help=_(
            "Edit the name of the course image file. You must upload this file on the Files & Uploads page. "
            "You can also set the course image on the Settings & Details page."
        ),
        scope=Scope.settings,
        # Ensure that courses imported from XML keep their image
        default="images_course_image.jpg",
        hide_on_enabled_publisher=True
    )
    banner_image = String(
        display_name=_("Course Banner Image"),
        help=_(
            "Edit the name of the banner image file. "
            "You can set the banner image on the Settings & Details page."
        ),
        scope=Scope.settings,
        # Ensure that courses imported from XML keep their image
        default="images_course_image.jpg"
    )
    video_thumbnail_image = String(
        display_name=_("Course Video Thumbnail Image"),
        help=_(
            "Edit the name of the video thumbnail image file. "
            "You can set the video thumbnail image on the Settings & Details page."
        ),
        scope=Scope.settings,
        # Ensure that courses imported from XML keep their image
        default="images_course_image.jpg"
    )
    issue_badges = Boolean(
        display_name=_("Issue Open Badges"),
        help=_(
            "Issue Open Badges badges for this course. Badges are generated when certificates are created."
        ),
        scope=Scope.settings,
        default=True
    )
    ## Course level Certificate Name overrides.
    cert_name_short = String(
        help=_(
            'Use this setting only when generating PDF certificates. '
            'Between quotation marks, enter the short name of the type of certificate that '
            'students receive when they complete the course. For instance, "Certificate".'
        ),
        display_name=_("Certificate Name (Short)"),
        scope=Scope.settings,
        default=""
    )
    cert_name_long = String(
        help=_(
            'Use this setting only when generating PDF certificates. '
            'Between quotation marks, enter the long name of the type of certificate that students '
            'receive when they complete the course. For instance, "Certificate of Achievement".'
        ),
        display_name=_("Certificate Name (Long)"),
        scope=Scope.settings,
        default=""
    )
    cert_html_view_enabled = Boolean(
        display_name=_("Certificate Web/HTML View Enabled"),
        help=_("If true, certificate Web/HTML views are enabled for the course."),
        scope=Scope.settings,
        default=True,
        deprecated=True
    )
    cert_html_view_overrides = Dict(
        # Translators: This field is the container for course-specific certificate configuration values
        display_name=_("Certificate Web/HTML View Overrides"),
        # Translators: These overrides allow for an alternative configuration of the certificate web view
        help=_("Enter course-specific overrides for the Web/HTML template parameters here (JSON format)"),
        scope=Scope.settings,
    )

    # Specific certificate information managed via Studio (should eventually fold other cert settings into this)
    certificates = Dict(
        # Translators: This field is the container for course-specific certificate configuration values
        display_name=_("Certificate Configuration"),
        # Translators: These overrides allow for an alternative configuration of the certificate web view
        help=_("Enter course-specific configuration information here (JSON format)"),
        scope=Scope.settings,
    )

    # An extra property is used rather than the wiki_slug/number because
    # there are courses that change the number for different runs. This allows
    # courses to share the same css_class across runs even if they have
    # different numbers.
    #
    # TODO get rid of this as soon as possible or potentially build in a robust
    # way to add in course-specific styling. There needs to be a discussion
    # about the right way to do this, but arjun will address this ASAP. Also
    # note that the courseware template needs to change when this is removed.
    css_class = String(
        display_name=_("CSS Class for Course Reruns"),
        help=_("Allows courses to share the same css class across runs even if they have different numbers."),
        scope=Scope.settings, default="",
        deprecated=True
    )

    # TODO: This is a quick kludge to allow CS50 (and other courses) to
    # specify their own discussion forums as external links by specifying a
    # "discussion_link" in their policy JSON file. This should later get
    # folded in with Syllabus, Course Info, and additional Custom tabs in a
    # more sensible framework later.
    discussion_link = String(
        display_name=_("Discussion Forum External Link"),
        help=_("Allows specification of an external link to replace discussion forums."),
        scope=Scope.settings,
        deprecated=True
    )

    # TODO: same as above, intended to let internal CS50 hide the progress tab
    # until we get grade integration set up.
    # Explicit comparison to True because we always want to return a bool.
    hide_progress_tab = Boolean(
        display_name=_("Hide Progress Tab"),
        help=_("Allows hiding of the progress tab."),
        scope=Scope.settings,
        deprecated=True
    )

    display_organization = String(
        display_name=_("Course Organization Display String"),
        help=_(
            "Enter the course organization that you want to appear in the course. This setting overrides the "
            "organization that you entered when you created the course. To use the organization that you entered "
            "when you created the course, enter null."
        ),
        scope=Scope.settings
    )

    display_coursenumber = String(
        display_name=_("Course Number Display String"),
        help=_(
            "Enter the course number that you want to appear in the course. This setting overrides the course "
            "number that you entered when you created the course. To use the course number that you entered when "
            "you created the course, enter null."
        ),
        scope=Scope.settings,
        default=""
    )

    max_student_enrollments_allowed = Integer(
        display_name=_("Course Maximum Student Enrollment"),
        help=_(
            "Enter the maximum number of students that can enroll in the course. To allow an unlimited number of "
            "students, enter null."
        ),
        scope=Scope.settings
    )

    allow_public_wiki_access = Boolean(
        display_name=_("Allow Public Wiki Access"),
        help=_(
            "Enter true or false. If true, students can view the course wiki even "
            "if they're not enrolled in the course."
        ),
        default=False,
        scope=Scope.settings
    )

    invitation_only = Boolean(
        display_name=_("Invitation Only"),
        help=_("Whether to restrict enrollment to invitation by the course staff."),
        default=False,
        scope=Scope.settings
    )

    course_survey_name = String(
        display_name=_("Pre-Course Survey Name"),
        help=_("Name of SurveyForm to display as a pre-course survey to the user."),
        default=None,
        scope=Scope.settings,
        deprecated=True
    )

    course_survey_required = Boolean(
        display_name=_("Pre-Course Survey Required"),
        help=_(
            "Specify whether students must complete a survey before they can view your course content. If you "
            "set this value to true, you must add a name for the survey to the Course Survey Name setting above."
        ),
        default=False,
        scope=Scope.settings,
        deprecated=True
    )

    catalog_visibility = String(
        display_name=_("Course Visibility In Catalog"),
        help=_(
            # Translators: the quoted words 'both', 'about', and 'none' must be
            # left untranslated.  Leave them as English words.
            "Defines the access permissions for showing the course in the course catalog. This can be set to one "
            "of three values: 'both' (show in catalog and allow access to about page), 'about' (only allow access "
            "to about page), 'none' (do not show in catalog and do not allow access to an about page)."
        ),
        default=DEFAULT_COURSE_VISIBILITY_IN_CATALOG,
        scope=Scope.settings,
        values=[
            {"display_name": "Both", "value": CATALOG_VISIBILITY_CATALOG_AND_ABOUT},
            {"display_name": "About", "value": CATALOG_VISIBILITY_ABOUT},
            {"display_name": "None", "value": CATALOG_VISIBILITY_NONE},
        ],
    )

    entrance_exam_enabled = Boolean(
        display_name=_("Entrance Exam Enabled"),
        help=_(
            "Specify whether students must complete an entrance exam before they can view your course content. "
            "Note, you must enable Entrance Exams for this course setting to take effect."
        ),
        default=False,
        scope=Scope.settings,
    )

    # Note: Although users enter the entrance exam minimum score
    # as a percentage value, it is internally converted and stored
    # as a decimal value less than 1.
    entrance_exam_minimum_score_pct = Float(
        display_name=_("Entrance Exam Minimum Score (%)"),
        help=_(
            "Specify a minimum percentage score for an entrance exam before students can view your course content. "
            "Note, you must enable Entrance Exams for this course setting to take effect."
        ),
        default=65,
        scope=Scope.settings,
    )

    entrance_exam_id = String(
        display_name=_("Entrance Exam ID"),
        help=_("Content module identifier (location) of entrance exam."),
        default=None,
        scope=Scope.settings,
    )

    social_sharing_url = String(
        display_name=_("Social Media Sharing URL"),
        help=_(
            "If dashboard social sharing and custom course URLs are enabled, you can provide a URL "
            "(such as the URL to a course About page) that social media sites can link to. URLs must "
            "be fully qualified. For example: http://www.edx.org/course/Introduction-to-MOOCs-ITM001"
        ),
        default=None,
        scope=Scope.settings,
    )
    language = String(
        display_name=_("Course Language"),
        help=_("Specify the language of your course."),
        default=None,
        scope=Scope.settings
    )

    teams_configuration = TeamsConfigField(
        display_name=_("Teams Configuration"),
        # Translators: please don't translate "id".
        help=_(
            'Configure team sets, limit team sizes, and set visibility settings using JSON. See '
            '<a target="&#95;blank" href="https://edx.readthedocs.io/projects/edx-partner-course-staff/en/latest/'
            'course_features/teams/teams_setup.html#enable-and-configure-teams">teams '
            'configuration documentation</a> for help and examples.'
        ),
        scope=Scope.settings,
    )

    enable_proctored_exams = Boolean(
        display_name=_("Enable Proctored Exams"),
        help=_(
            "Enter true or false. If this value is true, proctored exams are enabled in your course. "
            "Note that enabling proctored exams will also enable timed exams."
        ),
        default=False,
        scope=Scope.settings,
        deprecated=EXAM_SETTINGS_HTML_VIEW_ENABLED
    )

    proctoring_provider = ProctoringProvider(
        display_name=_("Proctoring Provider"),
        help=_(
            "Enter the proctoring provider you want to use for this course run. "
            "Choose from the following options: {available_providers}."),
        help_format_args=dict(
            # Put the available providers into a format variable so that translators
            # don't translate them.
            available_providers=(
                ', '.join(get_available_providers())
            ),
        ),
        scope=Scope.settings,
        deprecated=EXAM_SETTINGS_HTML_VIEW_ENABLED
    )

    proctoring_escalation_email = EmailString(
        display_name=_("Proctortrack Exam Escalation Contact"),
        help=_(
            "Required if 'proctortrack' is selected as your proctoring provider. "
            "Enter an email address to be contacted by the support team whenever there are escalations "
            "(e.g. appeals, delayed reviews, etc.)."
        ),
        default=None,
        scope=Scope.settings,
        deprecated=EXAM_SETTINGS_HTML_VIEW_ENABLED
    )

    allow_proctoring_opt_out = Boolean(
        display_name=_("Allow Opting Out of Proctored Exams"),
        help=_(
            "Enter true or false. If this value is true, learners can choose to take proctored exams "
            "without proctoring. If this value is false, all learners must take the exam with proctoring. "
            "This setting only applies if proctored exams are enabled for the course."
        ),
        default=False,
        scope=Scope.settings,
        deprecated=EXAM_SETTINGS_HTML_VIEW_ENABLED
    )

    create_zendesk_tickets = Boolean(
        display_name=_("Create Zendesk Tickets For Suspicious Proctored Exam Attempts"),
        help=_(
            "Enter true or false. If this value is true, a Zendesk ticket will be created for suspicious attempts."
        ),
        default=True,
        scope=Scope.settings,
        deprecated=EXAM_SETTINGS_HTML_VIEW_ENABLED
    )

    enable_timed_exams = Boolean(
        display_name=_("Enable Timed Exams"),
        help=_(
            "Enter true or false. If this value is true, timed exams are enabled in your course. "
            "Regardless of this setting, timed exams are enabled if Enable Proctored Exams is set to true."
        ),
        default=SPECIAL_EXAMS_ENABLED,
        scope=Scope.settings,
        deprecated=EXAM_SETTINGS_HTML_VIEW_ENABLED
    )

    minimum_grade_credit = Float(
        display_name=_("Minimum Grade for Credit"),
        help=_(
            "The minimum grade that a learner must earn to receive credit in the course, "
            "as a decimal between 0.0 and 1.0. For example, for 75%, enter 0.75."
        ),
        default=0.8,
        scope=Scope.settings,
    )

    self_paced = Boolean(
        display_name=_("Self Paced"),
        help=_(
            "Set this to \"true\" to mark this course as self-paced. Self-paced courses do not have "
            "due dates for assignments, and students can progress through the course at any rate before "
            "the course ends."
        ),
        default=False,
        scope=Scope.settings
    )

    enable_subsection_gating = Boolean(
        display_name=_("Enable Subsection Prerequisites"),
        help=_(
            "Enter true or false. If this value is true, you can hide a "
            "subsection until learners earn a minimum score in another, "
            "prerequisite subsection."
        ),
        default=False,
        scope=Scope.settings
    )

    learning_info = List(
        display_name=_("Course Learning Information"),
        help=_("Specify what student can learn from the course."),
        default=[],
        scope=Scope.settings
    )

    course_visibility = String(
        display_name=_("Course Visibility For Unenrolled Learners"),
        help=_(
            # Translators: the quoted words 'private', 'public_outline', and 'public'
            # must be left untranslated.  Leave them as English words.
            "Defines the access permissions for unenrolled learners. This can be set to one of three values: "
            "'private' (default visibility, only allowed for enrolled students), 'public_outline' "
            "(allow access to course outline) and 'public' (allow access to both outline and course content)."
        ),
        default=COURSE_VISIBILITY_PRIVATE,
        scope=Scope.settings,
        values=[
            {"display_name": "private", "value": COURSE_VISIBILITY_PRIVATE},
            {"display_name": "public_outline", "value": COURSE_VISIBILITY_PUBLIC_OUTLINE},
            {"display_name": "public", "value": COURSE_VISIBILITY_PUBLIC},
        ],
    )

    """
    instructor_info dict structure:
    {
        "instructors": [
            {
                "name": "",
                "title": "",
                "organization": "",
                "image": "",
                "bio": ""
            }
        ]
    }
    """
    instructor_info = Dict(
        display_name=_("Course Instructor"),
        help=_("Enter the details for Course Instructor"),
        default={
            "instructors": []
        },
        scope=Scope.settings
    )
    allow_unsupported_xblocks = Boolean(
        display_name=_("Add Unsupported Problems and Tools"),
        help=_(
            "Enter true or false. If true, you can add unsupported problems and tools to your course in Studio. "
            "Unsupported problems and tools are not recommended for use in courses due to non-compliance with one or "
            "more of the base requirements, such as testing, accessibility, internationalization, and documentation."
        ),
        scope=Scope.settings, default=False
    )
    highlights_enabled_for_messaging = Boolean(
        display_name=_("Highlights Enabled for Messaging"),
        help=_(
            "Enter true or false. If true, any highlights associated with content in the course will be messaged "
            "to learners at their scheduled time."
        ),
        scope=Scope.settings, default=False
    )
    other_course_settings = Dict(
        display_name=_("Other Course Settings"),
        help=_(
            "Any additional information about the course that the platform needs or that allows integration with "
            "external systems such as CRM software. Enter a dictionary of values in JSON format, such as "
            "{ \"my_custom_setting\": \"value\", \"other_setting\": \"value\" }"
        ),
        scope=Scope.settings
    )


class CourseBlock(
    CourseFields,
    SequenceBlock,
    LicenseMixin,
):  # pylint: disable=abstract-method
    """
    The Course XBlock.
    """
    resources_dir = None

    def __init__(self, *args, **kwargs):
<<<<<<< HEAD
        """
        Expects the same arguments as XModuleDescriptor.__init__
        """
=======
>>>>>>> ce0fc380
        super().__init__(*args, **kwargs)
        _ = self.runtime.service(self, "i18n").ugettext

        self._gating_prerequisites = None

        if self.wiki_slug is None:
            self.wiki_slug = self.location.course

        if self.due_date_display_format is None and self.show_timezone is False:
            # For existing courses with show_timezone set to False (and no due_date_display_format specified),
            # set the due_date_display_format to what would have been shown previously (with no timezone).
            # Then remove show_timezone so that if the user clears out the due_date_display_format,
            # they get the default date display.
            self.due_date_display_format = "DATE_TIME"
            del self.show_timezone

        # NOTE: relies on the modulestore to call set_grading_policy() right after
        # init.  (Modulestore is in charge of figuring out where to load the policy from)

        # NOTE (THK): This is a last-minute addition for Fall 2012 launch to dynamically
        #   disable the syllabus content for courses that do not provide a syllabus
        if self.system.resources_fs is None:
            self.syllabus_present = False
        else:
            self.syllabus_present = self.system.resources_fs.exists(path('syllabus'))

        self._grading_policy = {}
        self.set_grading_policy(self.grading_policy)

        if self.discussion_topics == {}:
            self.discussion_topics = {_('General'): {'id': self.location.html_id()}}

        try:
            if not getattr(self, "tabs", []):
                CourseTabList.initialize_default(self)
        except InvalidTabsException as err:
            raise type(err)('{msg} For course: {course_id}'.format(msg=str(err), course_id=str(self.id)))  # lint-amnesty, pylint: disable=line-too-long

        self.set_default_certificate_available_date()

    def set_grading_policy(self, course_policy):
        """
        The JSON object can have the keys GRADER and GRADE_CUTOFFS. If either is
        missing, it reverts to the default.
        """
        if course_policy is None:
            course_policy = {}

        # Load the global settings as a dictionary
        grading_policy = self.grading_policy
        # BOY DO I HATE THIS grading_policy CODE ACROBATICS YET HERE I ADD MORE (dhm)--this fixes things persisted w/
        # defective grading policy values (but not None)
        if 'GRADER' not in grading_policy:
            grading_policy['GRADER'] = CourseFields.grading_policy.default['GRADER']
        if 'GRADE_CUTOFFS' not in grading_policy:
            grading_policy['GRADE_CUTOFFS'] = CourseFields.grading_policy.default['GRADE_CUTOFFS']

        # Override any global settings with the course settings
        grading_policy.update(course_policy)

        # Here is where we should parse any configurations, so that we can fail early
        # Use setters so that side effecting to .definitions works
        self.raw_grader = grading_policy['GRADER']  # used for cms access
        self.grade_cutoffs = grading_policy['GRADE_CUTOFFS']

    def set_default_certificate_available_date(self):
        if (not self.certificate_available_date) and self.end:
            self.certificate_available_date = self.end + timedelta(days=2)

    @classmethod
    def read_grading_policy(cls, paths, system):
        """Load a grading policy from the specified paths, in order, if it exists."""
        # Default to a blank policy dict
        policy_str = '{}'

        for policy_path in paths:
            if not system.resources_fs.exists(policy_path):
                continue
            log.debug(f"Loading grading policy from {policy_path}")
            try:
                with system.resources_fs.open(policy_path) as grading_policy_file:
                    policy_str = grading_policy_file.read()
                    # if we successfully read the file, stop looking at backups
                    break
            except OSError:
                msg = f"Unable to load course settings file from '{policy_path}'"
                log.warning(msg)

        return policy_str

    @classmethod
    def from_xml(cls, xml_data, system, id_generator):
        instance = super().from_xml(xml_data, system, id_generator)

        # bleh, have to parse the XML here to just pull out the url_name attribute
        # I don't think it's stored anywhere in the instance.
        if isinstance(xml_data, str):
            xml_data = xml_data.encode('ascii', 'ignore')
        course_file = BytesIO(xml_data)
        xml_obj = etree.parse(course_file, parser=edx_xml_parser).getroot()

        policy_dir = None
        url_name = xml_obj.get('url_name', xml_obj.get('slug'))
        if url_name:
            policy_dir = 'policies/' + url_name

        # Try to load grading policy
        paths = ['grading_policy.json']
        if policy_dir:
            paths = [policy_dir + '/grading_policy.json'] + paths

        try:
            policy = json.loads(cls.read_grading_policy(paths, system))
        except ValueError:
            system.error_tracker("Unable to decode grading policy as json")
            policy = {}

        # now set the current instance. set_grading_policy() will apply some inheritance rules
        instance.set_grading_policy(policy)

        return instance

    @classmethod
    def definition_from_xml(cls, xml_object, system):
        textbooks = []
        for textbook in xml_object.findall("textbook"):
            textbooks.append((textbook.get('title'), textbook.get('book_url')))
            xml_object.remove(textbook)

        # Load the wiki tag if it exists
        wiki_slug = None
        wiki_tag = xml_object.find("wiki")
        if wiki_tag is not None:
            wiki_slug = wiki_tag.attrib.get("slug", default=None)
            xml_object.remove(wiki_tag)

        definition, children = super().definition_from_xml(xml_object, system)
        definition['textbooks'] = textbooks
        definition['wiki_slug'] = wiki_slug

        # load license if it exists
        definition = LicenseMixin.parse_license_from_xml(definition, xml_object)

        return definition, children

    def definition_to_xml(self, resource_fs):
        xml_object = super().definition_to_xml(resource_fs)

        if self.textbooks:
            textbook_xml_object = etree.Element('textbook')
            for textbook in self.textbooks:  # lint-amnesty, pylint: disable=not-an-iterable
                textbook_xml_object.set('title', textbook.title)
                textbook_xml_object.set('book_url', textbook.book_url)

            xml_object.append(textbook_xml_object)

        if self.wiki_slug is not None:
            wiki_xml_object = etree.Element('wiki')
            wiki_xml_object.set('slug', self.wiki_slug)
            xml_object.append(wiki_xml_object)

        # handle license specifically. Default the course to have a license
        # of "All Rights Reserved", if a license is not explicitly set.
        self.add_license_to_xml(xml_object, default="all-rights-reserved")

        return xml_object

    def has_ended(self):
        """
        Returns True if the current time is after the specified course end date.
        Returns False if there is no end date specified.
        """
        return course_metadata_utils.has_course_ended(self.end)

    def may_certify(self):
        """
        Return whether it is acceptable to show the student a certificate download link.
        """
        return course_metadata_utils.may_certify_for_course(
            self.certificates_display_behavior,
            self.certificates_show_before_end,
            self.has_ended(),
            self.certificate_available_date,
            self.self_paced
        )

    def has_started(self):
        return course_metadata_utils.has_course_started(self.start)

    @property
    def grader(self):
        return grader_from_conf(self.raw_grader)

    @property
    def raw_grader(self):  # lint-amnesty, pylint: disable=missing-function-docstring
        # force the caching of the xblock value so that it can detect the change
        # pylint: disable=pointless-statement
        self.grading_policy['GRADER']
        return self._grading_policy['RAW_GRADER']

    @raw_grader.setter
    def raw_grader(self, value):
        # NOTE WELL: this change will not update the processed graders.
        # If we need that, this needs to call grader_from_conf.
        self._grading_policy['RAW_GRADER'] = value
        self.grading_policy['GRADER'] = value

    @property
    def grade_cutoffs(self):
        return self._grading_policy['GRADE_CUTOFFS']

    @grade_cutoffs.setter
    def grade_cutoffs(self, value):
        self._grading_policy['GRADE_CUTOFFS'] = value

        # XBlock fields don't update after mutation
        policy = self.grading_policy
        policy['GRADE_CUTOFFS'] = value
        self.grading_policy = policy

    @property
    def lowest_passing_grade(self):
        return min(self._grading_policy['GRADE_CUTOFFS'].values())

    @property
    def is_cohorted(self):
        """
        Return whether the course is cohorted.

        Note: No longer used. See openedx.core.djangoapps.course_groups.models.CourseCohortSettings.
        """
        config = self.cohort_config
        if config is None:
            return False

        return bool(config.get("cohorted"))

    @property
    def auto_cohort(self):
        """
        Return whether the course is auto-cohorted.

        Note: No longer used. See openedx.core.djangoapps.course_groups.models.CourseCohortSettings.
        """
        if not self.is_cohorted:
            return False

        return bool(self.cohort_config.get(
            "auto_cohort", False))

    @property
    def auto_cohort_groups(self):
        """
        Return the list of groups to put students into.  Returns [] if not
        specified. Returns specified list even if is_cohorted and/or auto_cohort are
        false.

        Note: No longer used. See openedx.core.djangoapps.course_groups.models.CourseCohortSettings.
        """
        if self.cohort_config is None:
            return []
        else:
            return self.cohort_config.get("auto_cohort_groups", [])

    @property
    def top_level_discussion_topic_ids(self):
        """
        Return list of topic ids defined in course policy.
        """
        topics = self.discussion_topics
        return [d["id"] for d in topics.values()]

    @property
    def cohorted_discussions(self):
        """
        Return the set of discussions that is explicitly cohorted.  It may be
        the empty set.  Note that all inline discussions are automatically
        cohorted based on the course's is_cohorted setting.

        Note: No longer used. See openedx.core.djangoapps.course_groups.models.CourseCohortSettings.
        """
        config = self.cohort_config
        if config is None:
            return set()

        return set(config.get("cohorted_discussions", []))

    @property
    def always_cohort_inline_discussions(self):
        """
        This allow to change the default behavior of inline discussions cohorting. By
        setting this to 'True', all inline discussions are cohorted. The default value is
        now `False`, meaning that inline discussions are not cohorted unless their discussion IDs
        are specifically listed as cohorted.

        Note: No longer used except to get the initial value when cohorts are first enabled on a course
        (and for migrating old courses). See openedx.core.djangoapps.course_groups.models.CourseCohortSettings.
        """
        config = self.cohort_config
        if config is None:
            # This value sets the default for newly created courses.
            return False

        return bool(config.get("always_cohort_inline_discussions", False))

    @property
    def is_newish(self):
        """
        Returns if the course has been flagged as new. If
        there is no flag, return a heuristic value considering the
        announcement and the start dates.
        """
        flag = self.is_new
        if flag is None:
            # Use a heuristic if the course has not been flagged
            announcement, start, now = course_metadata_utils.sorting_dates(
                self.start, self.advertised_start, self.announcement
            )
            if announcement and (now - announcement).days < 30:
                # The course has been announced for less that month
                return True
            elif (now - start).days < 1:
                # The course has not started yet
                return True
            else:
                return False
        elif isinstance(flag, str):
            return flag.lower() in ['true', 'yes', 'y']
        else:
            return bool(flag)

    @property
    def sorting_score(self):
        """
        Returns a tuple that can be used to sort the courses according
        the how "new" they are. The "newness" score is computed using a
        heuristic that takes into account the announcement and
        (advertised) start dates of the course if available.

        The lower the number the "newer" the course.
        """
        return course_metadata_utils.sorting_score(self.start, self.advertised_start, self.announcement)

    @staticmethod
    def make_id(org, course, url_name):
        return '/'.join([org, course, url_name])

    @property
    def id(self):
        """Return the course_id for this course"""
        return self.location.course_key

    @property
    def start_date_is_still_default(self):
        """
        Checks if the start date set for the course is still default, i.e. .start has not been modified,
        and .advertised_start has not been set.
        """
        return course_metadata_utils.course_start_date_is_default(
            self.start,
            self.advertised_start
        )

    def get_discussion_blackout_datetimes(self):
        """
        Get a list of dicts with start and end fields with datetime values from
        the discussion_blackouts setting
        """

        blackout_dates = self.discussion_blackouts
        date_proxy = Date()
        if blackout_dates and type(blackout_dates[0]) not in (list, tuple):
            blackout_dates = [blackout_dates]

        try:
            ret = [
                {"start": date_proxy.from_json(start), "end": date_proxy.from_json(end)}
                for start, end
                in [blackout_date for blackout_date in blackout_dates if blackout_date]
            ]
            for blackout in ret:
                if not blackout["start"] or not blackout["end"]:
                    raise ValueError
            return ret
        except (TypeError, ValueError):
            log.info(
                "Error parsing discussion_blackouts %s for course %s",
                blackout_dates,
                self.id
            )
            return []

    @property
    def forum_posts_allowed(self):
        """
        Return whether forum posts are allowed by the discussion_blackouts
        setting
        """
        blackouts = self.get_discussion_blackout_datetimes()
        now = datetime.now(utc)
        for blackout in blackouts:
            if blackout["start"] <= now <= blackout["end"]:
                return False
        return True

    @property
    def number(self):
        """
        Returns this course's number.

        This is a "number" in the sense of the "course numbers" that you see at
        lots of universities. For example, given a course
        "Intro to Computer Science" with the course key "edX/CS-101/2014", the
        course number would be "CS-101"
        """
        return course_metadata_utils.number_for_course_location(self.location)

    @property
    def display_number_with_default(self):
        """
        Return a display course number if it has been specified, otherwise return the 'course' that is in the location
        """
        if self.display_coursenumber:
            return self.display_coursenumber

        return self.number

    @property
    def org(self):
        return self.location.org

    @property
    def display_org_with_default(self):
        """
        Return a display organization if it has been specified, otherwise return the 'org' that is in the location
        """
        if self.display_organization:
            return self.display_organization

        return self.org

    @property
    def video_pipeline_configured(self):
        """
        Returns whether the video pipeline advanced setting is configured for this course.
        """
        return VideoUploadsEnabledByDefault.feature_enabled(course_id=self.id) or (
            self.video_upload_pipeline is not None and
            'course_video_upload_token' in self.video_upload_pipeline
        )

    def clean_id(self, padding_char='='):
        """
        Returns a unique deterministic base32-encoded ID for the course.
        The optional padding_char parameter allows you to override the "=" character used for padding.
        """
        return course_metadata_utils.clean_course_key(self.location.course_key, padding_char)

    @property
    def teams_enabled(self):
        """
        Alias to `self.teams_configuration.is_enabled`, for convenience.

        Returns bool.
        """
        return self.teams_configuration.is_enabled  # pylint: disable=no-member

    @property
    def teamsets(self):
        """
        Alias to `self.teams_configuration.teamsets`, for convenience.

        Returns list[TeamsetConfig].
        """
        return self.teams_configuration.teamsets  # pylint: disable=no-member

    @property
    def teamsets_by_id(self):
        """
        Alias to `self.teams_configuration.teamsets_by_id`, for convenience.

        Returns dict[str: TeamsetConfig].
        """
        return self.teams_configuration.teamsets_by_id

    def set_user_partitions_for_scheme(self, partitions, scheme):
        """
        Set the user partitions for a particular scheme.

        Preserves partitions associated with other schemes.

        Arguments:
            scheme (object): The user partition scheme.

        Returns:
            list of `UserPartition`

        """
        other_partitions = [
            p for p in self.user_partitions  # pylint: disable=access-member-before-definition
            if p.scheme != scheme
        ]
        self.user_partitions = other_partitions + partitions  # pylint: disable=attribute-defined-outside-init

    @property
    def can_toggle_course_pacing(self):
        """
        Whether or not the course can be set to self-paced at this time.

        Returns:
          bool: False if the course has already started or no start date set, True otherwise.
        """
        if not self.start:
            return False
        return datetime.now(utc) <= self.start


class CourseSummary:
    """
    A lightweight course summary class, which constructs split/mongo course summary without loading
    the course. It is used at cms for listing courses to global staff user.
    """
    course_info_fields = ['display_name', 'display_coursenumber', 'display_organization', 'end']

    def __init__(self, course_locator, display_name="Empty", display_coursenumber=None, display_organization=None,
                 end=None):
        """
        Initialize and construct course summary

        Arguments:
        course_locator (CourseLocator):  CourseLocator object of the course.

        display_name (unicode): display name of the course. When you create a course from console, display_name
        isn't set (course block has no key `display_name`). "Empty" name is returned when we load the course.
        If `display_name` isn't present in the course block, use the `Empty` as default display name.
        We can set None as a display_name in Course Advance Settings; Do not use "Empty" when display_name is
        set to None.

        display_coursenumber (unicode|None): Course number that is specified & appears in the courseware

        display_organization (unicode|None): Course organization that is specified & appears in the courseware

        end (unicode|None): Course end date.  Must contain timezone.

        """
        self.display_coursenumber = display_coursenumber
        self.display_organization = display_organization
        self.display_name = display_name

        self.id = course_locator  # pylint: disable=invalid-name
        self.location = course_locator.make_usage_key('course', 'course')
        self.end = end
        if end is not None and not isinstance(end, datetime):
            self.end = dateutil.parser.parse(end)

    @property
    def display_org_with_default(self):
        """
        Return a display organization if it has been specified, otherwise return the 'org' that
        is in the location
        """
        if self.display_organization:
            return self.display_organization
        return self.location.org

    @property
    def display_number_with_default(self):
        """
        Return a display course number if it has been specified, otherwise return the 'course' that
        is in the location
        """
        if self.display_coursenumber:
            return self.display_coursenumber
        return self.location.course

    def has_ended(self):
        """
        Returns whether the course has ended.
        """
        try:
            return course_metadata_utils.has_course_ended(self.end)
        except TypeError as e:
            log.warning(
                "Course '{course_id}' has an improperly formatted end date '{end_date}'. Error: '{err}'.".format(
                    course_id=str(self.id), end_date=self.end, err=e
                )
            )
            modified_end = self.end.replace(tzinfo=utc)
            return course_metadata_utils.has_course_ended(modified_end)<|MERGE_RESOLUTION|>--- conflicted
+++ resolved
@@ -1040,12 +1040,9 @@
     resources_dir = None
 
     def __init__(self, *args, **kwargs):
-<<<<<<< HEAD
         """
         Expects the same arguments as XModuleDescriptor.__init__
         """
-=======
->>>>>>> ce0fc380
         super().__init__(*args, **kwargs)
         _ = self.runtime.service(self, "i18n").ugettext
 
